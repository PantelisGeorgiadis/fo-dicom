--- conflicted
+++ resolved
@@ -31,13 +31,13 @@
             Assert.Equal(isRetired, found.IsRetired);
         }
 
-<<<<<<< HEAD
         [Fact]
         public void IsVolumeStorage()
         {
             Assert.False(DicomUID.EnhancedUSVolumeStorage.IsImageStorage);
             Assert.True(DicomUID.EnhancedUSVolumeStorage.IsVolumeStorage);
-=======
+        }
+
         /// <summary>
         /// Parse can parse string UID.
         /// </summary>
@@ -120,7 +120,6 @@
             Assert.Equal("Unknown", uid.Name);
             Assert.Equal("1.2.3.4.5.6.7.8.9.0", uid.UID);
             Assert.Equal(DicomUidType.Unknown, uid.Type);
->>>>>>> e049257d
         }
 
         #endregion
