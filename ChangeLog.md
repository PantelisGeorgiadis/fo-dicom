#### v.4.0.6 (TBD)
* Update to DICOM Standard 2020b.
<<<<<<< HEAD
* Switch to IAsyncEnumerator on netstandard2.1, netcoreapp3.X
=======
* Handle N-Event requests in DicomClient (required for synchronous storage commitment) (#1001)
>>>>>>> 5e3fd976

#### v.4.0.5 (5/18/2020)
* Bug fix: DicomTags of ValueRepresentation LT have not been validated.
* Bug fix: Unawaited task throws unhandled exception caught in finalizer thread when stopping Dicom Server. (#1013)
* Bug fix: dependency of fo-dicom.ImageSharp nuget package was wrong. Now it also requires only netStandard1.3 (#1017)
* Bug fix: Fixed freeze when reading SQ of length 0 (#1009)
* Bug fix: DicomDictionary accessor thew exception on unknown keyword instead of returning null (#996)
* Update version of ImageSharp to rc1
* Bug fix: Comparing instance of class DicomStatus with null returned wrong value (#975)
* Bug fix: Overlay origin cannot be set correctly. (#1028)
* Add encoding to JsonDicomConverter on LO, SH and PN (#1020)

#### v.4.0.4 (1/17/2020)
* New feature: asynchronous counterparts to IDicomCEchoProvider, IDicomCFindProvider, IDicomCStoreProvider, IDicomCMoveProvider, IDicomCGetProvider and IDicomNServiceProvider
* Bug fix: Prevent SSL handshake freeze from blocking the TCP listener (#923)
* disable validation when cloning/copying existing DicomDatasets. Exceptions has been thrown when anonymizing files that contain invalid content.
* Bug fix: FileReadOption.SkipLargeTags caused that only parts of a FragmentSequece have been read, which then lead to further errors. Now the whole FragmentSequence is skipped if only one part of this sequence is skipped.
* Bug fix: Exception when anonymizing private tags, where the value representation is not known.
* Implementation of IImage with ImageSharp, which is pure managed and can be used on any operation system. (#693)
* Add link to wiki entry in DicomCodecException (#948)
* Bug fix: DicomDataset.TryGetString throws if the element is an empty number-based element (#932)
* Bug fix: Some continuations in the new DicomClient were not properly marked with ConfigureAwait, which could cause trouble
* Bug fix: VOI LUT was not applied correctly (#949)
* Add ReferencedFilmSessionSequence in N-Create message of BasicFilmBox (#967)
* Bug fix: Exception when cloning to Jpeg Process2_4 when parameters are set to null.

#### v.4.0.3 (9/21/2019)
* Bug fix: Exception when adding an element of VR UR/UT/LT/ST with empty value (#915)
* Bug fix: Exception when opening a file with FileReadOption.SkipLargeTags (#893)
* Bug fix: Do not open new associations on the existing TCP connection (#896)
* Bug fix: Broken images when transcoding to JpegProces14 (#921)
* New feature: Add the ability to enforce a maximum number of DICOM requests per association to the new DICOM client (#898)
* Add AutoValidate property also to DicomDirectory class.
* Add support for timeout detection on DICOM requests. Events on Requests and DicomClient are thrown in case of timeout (#666, #236)
* New Option MaxPDULength in DicomServiceOption.
* Rewrite SOP class extended negotiation support (#740)
* Bug fix: extended negotiations have been accepted by default, but should be explicitly accepted (#900)
* Bug fix: Send only PrintManagementMetaSopClassUid on AssociationRequest instead of all the various SopClassUids of the NCreate and NSet requests (#667)
* Global static property DicomValidation.PerformValidation to turn off validation for every DicomDataset. 
* Bug fix: Prevent DICOM client from freezing when too many DICOM requests time out and async operations invoked is a low number

#### v.4.0.2 (7/30/2019)
* Bug fix: prevent resource leak when DesktopNetworkListener waits for new TCP clients
* Updated to DICOM Dictionary 2019a (#724)
* Add pure managed JpegLosses Decoder to DICOM.NetCore project
* Upgraded native libraries to MSVC platform toolset v141 (VS 2017) (#814)
* Replaced deprecated licenseUrl tags in NuGet specification files (#813)
* Add validation of content when adding DICOM elements to DicomDataset. This validation is skipped when reading files or receiving data via network.
* Be more prudent when releasing association after the linger timeout (#840)
* A completely new DicomClient, under the namespace Dicom.Network.Client.DicomClient (beware of confusion with Dicom.Network.DicomClient!)
  * The intent is that the old Dicom.Network.DicomClient will disappear in the next major update, so the namespace confusion shouldn't last very long.
  * For now, both versions can be used side by side according to your needs. All of our unit tests cover both implementations. 
  * The new Dicom.Network.Client.DicomClient sports the following characteristics:
    * Redesigned architecture using state pattern. This makes the DicomClient a lot more robust in various scenarios (abort while sending requests, disconnect while releasing association, etc)
    * Completely async from the very start
    * Full and graceful cancellation support using CancellationToken. Upon cancellation, no more requests will be sent, the association will be released and the connection closed gracefully.
    * One DicomClient instance per DICOM server. The host, port and other server related parameters are moved to the DicomClient constructor.
    * More hooks to react to the various states a DicomClient goes through. (e.g. when connecting, when lingering the association, etc.)
* Bug Fix: Fixed wrong interpretation and application of LUT for PALETTE COLOR images (#817)
* Bug Fix: Allow any SOP Class to be set as Affected SOP CLass in C-FIND requests (#808)
* Bug Fix: Don't drop connection right after releasing an association (#839)
* Bug Fix: Wait for release of previous association before opening a new one  (#833)
* Bug Fix: When a connection is still open but the association is already released, create a new association (#833)
* Bug Fix: When adding datasets to a DicomDirectory where some patientNames have trailing ^, then they were not recognized as one patient (#765)
* Bug Fix: Anonymizer throws exception on private tags (#771)
* Bug Fix: Linear windowing wrong in corner cases (#816)
* Bug Fix: Fix DicomClient getting stuck when sending one request fails completely (#848)
* Added Modality LUT Sequence and VOI LUT Sequence functionality when generating a DICOM Image.
* Bug Fix: Logging requests with very long private tags throws exception (#846)
* Bug Fix: turn off validation when creating CFind-, CGet- or CMove-Requests, since there are no newly generated data included, but already existing UIDs have to be added there. (#860, #842)
* Bug Fix: generation of DicomUID using obsolete method Generate("name") resulted in invalid UIDs. (#862)
* Bug Fix: Disabling dataset validation for file meta information objects. (#859)
* Bug Fix: JPEG 2000 decodes wrong colors in .NET Core (#850)
* Enable secure DICOM Tls 1.0, 1.1 and 1.2 (#872)
* Set text encoding of Json to UTF-8, as defined in dicom standard F.2
* Bug Fix: Photometric Interpretation updates on Transfer Syntax changes (#836)
* Bug Fix: DicomOverlayData OriginX and OriginY were swapped
* Bug Fix: Handle Json deserializing of empty values (#873)

#### v.4.0.1 (3/13/2019)
* change IFileReference and IByteBuffer to have offset of type long so that big files can be processed (#743)
* internally identify dicom servers by port/ipadress combination instead of only port (#699)
* DicomDirectory.AddFile returns a reference to the newly added patient-, study-, series- and instance-Record.
* Update Json DS validation regex (#643)
* Add option to DicomFile.Open how to deal with large tags (#617)
* DicomFileMetaInformation now uses pre-existing SourceAET where possible
* PixelData.GetMinMax now has 2 overloads, one that takes padding into account and one wihtout the padding parameter (#675)
* string.ToUpper() is replaced by string.ToUpperInvariant() to prevent bad character conversion on turkish system
* Fix detecting default windowing if a dataset contains several windows configurations (#741)
* Fix bug in .net core when a image is both flipped in x and y direction (#721)
* Pass through the timeout parameter from DicomClient.Send to the constructor of DesktopNetworkStream (#732)
* Added appveyor.yml file for ci by this setting (#729)
* Bug Fix : anonymized patient name is now encoded with same character set as the original Dicom.
* add DicomUID.IsVolumeStorage.
* Bug Fix : DICOM server may throw DicomDataException on association when non-standard transfer syntax was proposed (#749)
* allow Query/Register/Unregister transfer syntax.
* DicomCFindRequest should allow defnition of Query Retrieve Information Model (#708)
* Bug fix : DicomUIDGenerator.GenerateDerivedFromUUID converts Guids incorrectly to the DICOM "2.25." + UUID format (#762)
* Bug Fix : TryGetValue, TryGetValues, TryGetSingleValue should return false instead of throw exception. (#746)
* Add methods to calculate localizer lines (#779)
* Bug Fix : DicomPixelData.Create throws Exception if BitsAllocated >= 32 (#716)
* Bug Fix: GetValues<object> on empty element may throw ArgumentOutOfRangeException (#720)
* Serilog for .NET Standard 1.3/.NET Core (#772)
* Bug Fix : DicomServer does not close TcpClient/socket after client closed connection (#795)
* Bug Fix : JsonDicomConverter should decode BulkDataURI element(#796)
* Bug Fix: fix deserialization of Json when the VR-property is not on first position (#730) 
* DicomClient uses StrongBox to reduce memory consumption (#794)
* Bug Fix: C-STORE request may hang. (#792)

#### v.4.0.0 (9/24/2018)
* Demonstrate and fix error in RLELossless Transfer Syntax Codec
* Fixing 2 UWP Networking Bugs (#636, #637)
* Add List of known Private UID's (#589)
* DicomReader: Prevent premature exit from privateBadSequence when private sequence contains sub-sequence (#565 #626)
* Saving a file with deflated transfer syntax occasionally fails (#621)
* Anonymizer not removing Sequences (#610 #611)
* Deprecate DicomClient.WaitForAssociation and provide association events (#605 #609)
* Subclassing DicomServer (#602 #604)
* Support CP-1066 (#597 #606)
* DicomDataset.Add and .AddOrUpdate overloads with Encoding parameter (#596 #607)
* Code generator support for anonymization data (#594 #595)
* DicomServer to listen on IPv6 socket (#588 #604)
* DicomAnonymizer blank DicomDate/DicomDateTime to DateTime.MinValue instead of empty value (#576 #593)
* DicomAnonymizer ignores the PatientName and PatientID in the SecurityProfile (#575 #592)
* Private group not added to tag when private tag item is added to dataset (#570 #577)
* ReceivingApplicationEntityTitle and SendingApplicationEntityTitle omitted during Save (#563 #569)
* Downgrade desktop libraries to framework version 4.5 (#561 #562)
* Add support for Unity 2017.1 platform (#560 #585)
* Handle fragmented OW pixel data when creating EncapsulatedPixelData for new pixel data (#553 #586) 
* DicomImage is not thread safe (#552 #582)
* DicomUIDGenerator.Generate UID Collisions (Non-unique UIDs) (#546 #571)
* Correct interpolation of rescaled overlay graphics (#545 #558)
* Some getters of optional sequences do not account for missing sequence (#544 #572)
* A-ASSOCIATE-AC PDU parsing incorrect (#543 #583 #590 #591)
* DicomCFindRequest is unsuitable for "Search for Unified Procedure Step (C-FIND)" (#540 #580)
* DicomClient proposes wrong presentation context in .NET core with codec that does not support 16 bit encoding (#538 #600)
* Private tag is listed out or order (#535 #566)
* JsonDicomConverter.ParseTag is very slow for keyword lookups (#533 #531)
* DicomDictionary.GetEnumerator() is very slow (#532 #534)
* DicomPixelData.BitsAllocated setter removed (#528 #564)
* Complete list of transfer syntax fields from the DICOM Standard (#526 #599)
* DicomClient.SendAsync will never return when certain non-transient exceptions are thrown (#525 #584)
* CStore-SCU always adds a PC with LEExplicit and LEImplicit (#524 #541)
* Added Maximum Clients Allowed to restrict connection to SCP (#523 #573)
* Updated JPEG-LS to latest CharLS commit (#517)
* Support for anonymization, deflated and compressed transfer syntaxes on Unity (#496)
* Support for up to 16 bit JPEG 2000 codecs on Android, iOS, Mono and .NET Core (#496)
* Added missing encodings for .NET Core (#481 #486)
* Update to latest DICOM Standard 2018b (#480 #482 #536 #537 #555 #559 #619 #676)
* Convert .NET Core projects to use VS 2017 .csproj project files (#470 #473)
* Add TextWriterLogger (#461 #542)
* Call to DicomServer.Stop does not remove all clients (#456 #464)
* Repository re-organization (#445 #446 #447 #448 #451 #452 #455 #462 #463 #465 #467 #468 #469 #476 #477 #478)
* Hololens support on Unity (#431 #556)
* Deprecate Legacy class library (#415 #449)
* Provide System.Drawing.Bitmap support for image rendering with .NET Core (#409 #450 #459)
* Added optional parameter for use in extended DicomService (#348 #441)
* Consistently asynchronous networking API (#331 #584)
* Pass through unsupported user data during PDU parsing (#242 #443)
* Remove warning messages during build (#33 #438)
* Online and NuGet packages API documentation (#28 #459 #466 #574 #584)
* Status code in respose got lost and mapped to an internally known status code (#616)
* WinFormsImage may throw exception on Dispose or on GC (#634)
* Fix StackOverflowException in Vector3D multiplication (#640)

#### v.3.0.2 (4/20/2017)
* DicomRejectReason enumerables should be parsed w.r.t. source (#516 #521)
* Incorrect numerical value on RejectReason.ProtocolVersionNotSupported (#515 #520)
* Add private creator to private tags when deserializing json (#512 #513)
* Adding private tags implicitly uses wrong VR (#503 #504)
* Add option in DicomServiceOptions for max PDVs per PDU (#502 #506)
* DicomResponse.ErrorComment is always added in the DicomResponse.Status setter, even for successes (#501 #505)
* DicomStatus.Lookup does not consider priority in matching (#499 #498)
* DesktopNetworkListener can throw an exception which causes DicomServer to stop listening (#495 #519)
* Cannot create DICOMDIR after anonymizing images (#488 #522)
* Cannot parse dicom files if the last tag is a private sequence containing only empty sequence items (#487 #518)
* If the connection is closed by the host, DicomClient will keep trying to send (#472 #489)
* N-CREATE response constructor throws when request command does not contain SOP Instance UID (#484 #485)
* Cannot render YBR_FULL/PARTIAL_422 with odd number of columns (#471 #479)
* Dicom Server listener consumes large amount of memory if http request is sent to listener (#327 #509)

#### v.3.0.1 (3/06/2017)
* Add runtime directives to enable .NET Native builds for UWP (#424 #460)
* YBR_FULL_422 JPEG Process 14 SV1 compressed image incorrectly decoded (#453 #454)

#### v.3.0.0 (2/15/2017)
* DICOM Anonymizer preview (#410 #437)
* Client should not send if association rejected (#433 #434)
* Deploy error for Unity based applications on Hololens (#431 #432)
* Add method "AddOrUpdatePixelData" to the DicomDataset (#427 #430)
* Adding too many presentation contexts causes null reference exception in DicomClient.Send (#426 #429)
* Serialize to XML according to DICOM standard PS 3.19, Section A (#425)
* Invalid reference in Universal targets build file (#422 #423)
* Alpha component is zero for color images on UWP, .NET Core and Xamarin platforms (#421 #428)
* Print SCP exception due to insufficient DicomDataset.AddOrUpdate refactoring (#353 #420)
* Invalid decoding of JPEG baseline RGB images with managed JPEG codec (#417 #419)
* DicomFile.Save throwing an exception in DotNetCore for macOS (#411 #413)
* Added method GenerateUuidDerived (#408)
* Padding argument not accounted for in some IPixelData.GetMinMax implementations (#406 #414)
* Incorrect handling of padded buffer end in EvenLengthBuffer.GetByteRange (#405 #412)
* Unhandled exception after error in JPEG native decoding (#394 #399)
* DicomDataset.Get&lt;T[]&gt; on empty tag should not throw (#392 #398)
* Efilm 2.1.2 seems to send funny presentation contexts, break on PDU.read (#391 #397)
* Improved reliability in DicomClient.Send (#389 #407)
* Cannot catch exceptions while doing C-STORE if I close my network connection (#385 #390)
* Handle UN encode group lengths and missing last item delimitation tag (#378 #388)
* Invalid handling of overlay data type, description, subtype and label (#375 #382)
* Incorrect message logged when async ops are not available, but requested (#374 #381)
* Fix get object for all DicomValueElement inheritors (#367 #368)
* Handle parsing sequence items not associated with any sequence (#364 #383 #435 #436)
* System Out Of Memory Exception when saving large DICOM files (#363 #384)
* Null characters not trimmed from string values (#359 #380)
* Corrected JPEG-LS encoding and JPEG decoding for YBR images (#358 #379 #416 #418)
* Cannot override CreateCStoreReceiveStream due to private fields (#357 #386)
* DicomClient multiple C-Store request cause exception when AsyncOps is not negotiated (#356 #400)
* Enable registration of private UIDs (#355 #387)
* DICOM Parse error - Stack empty (#342)
* Invalid abort upon exception in P-Data-TF PDU processing (#341 #401)
* Sufficient image creation when Bits Allocated does not match destination type size (#340 #350)
* Some Dicom Printer refuse print requests from fo-dicom (#336)
* DicomContentItem.Children() throws exception when there are no children (#332 #333)
* Functional changes in Dataset.Add, rename of ChangeTransferSyntax (#330 #343)
* Added support for more date/time formats (#328 #352)
* Exception if Storage Commitment N-Event Report response does not contain EventID tag  (#323 #329)
* ImageDisposableBase implicit destructor missing (#322 #326)
* Dicom Response Message should be sent using the same Presentation Context in the Request (#321)
* DicomDataset.Contains(DicomTag tag) matches on object, will not find private tags (#319 #351)
* Add DICOM VR Codes as constants (#315)
* DicomClient should be able to C-STORE non-Part 10 DICOM files (#306 #307)
* Incorrect dependency in fo-dicom.Universal.nuspec (#300 #301)
* GetDateTime method does not handle missing date and time tags (#299 #302)
* Print SCP sample reports exception due to missing ActionTypeID in N-ACTION response (#298 #308)
* Red and Blue bytes swapped in color images on iOS (#290 #291)
* Support creating DS Value elements from string and IByteBuffer (#288)
* Pixel Data not null-padded to even length (#284 #286)
* Merge core and platform assemblies (#280 #283)
* ChangeTransferSyntax throws an exception (J2k 16-bit -&gt; Jpeg Lossy P 4) (#277 #281)
* Merge DicomUID partial files (#268 #270)
* Wrong description for some tags (#266 #271)
* DicomFileMetaInformation overly intrusive (#265 #285)
* Type 3 property getters in DicomFileMetaInformation throw when tag not defined (#262 #264)
* Invalid DicomDateTime output format (#261 #269)
* NLog Formatted Logging Failing (#258 #260)
* .NET Core Library Build Request (#256 #294 #296 #297 #310 #311 #325 #334)
* Adaptations for fo-dicom on Unity platform (#251 #252 #253 #255 #257 #263 #287 #289 #292 #293)
* Log4net event logging config not working with AssemblyInfo.cs XMLConfigurator (#244 #248)
* Implement SOP Class Extended Negotiation (#241 #243 #304 #305)
* DicomClient.Send DicomAssociationRejectedException not working (#239 #249)
* Dicom.Platform.rd.xml file should be included as Embedded Resource (#237 #247)
* DicomIntegerString.Get&lt;T&gt;() throws for enums and non-int value types (#231 #212 #226)
* Upgrade dictionary to latest DICOM version 2016e (#229 #233 #245 #246 #317 #318 #360 #362 #372 #373)
* Deflate Transfersyntax (#227 #259)
* Use an editorconfig-file (#216 #215)
* Upgrade to Visual Studio 2015 toolset (#214 #217)
* Limited debug info for DicomDataset (#210 #211)
* Allow specifying AbstractSyntax distinct from RequestedSOPClassUID (#208 #209)
* Separate NuGet packages for all supported platforms (#206 #207 #275 #282)
* Support more date-time parser formats (#205)
* DicomDecimalString constructor fails with decimals if CurrentCulture has decimal commas (#202 #203)
* Add VR Other Long (OL) (#201 #232)
* Improved reliability in network operations (#199 #234 #312 #314 #316 #324)
* If DicomServer already running, get instance of them (#191 #250)
* Implement JSON serialization and deserialization of DICOM objects (#182 #186)
* Open and save DicomDirectory to Stream (#181 #235)
* Implement C-GET support (#180 #309)
* Exposing network infos (ip and port) in association (#173 #225 #377)
* Consider implementing DicomDataset.Clone() as "DeepClone" (#153 #313)
* Image compression/decompression for Mono and Xamarin (#128 #279 #295)

#### v2.0.2 (2/15/2016)
* "Index was outside the bounds of the array" in PrecalculatedLUT indexer (#219 #221)
* DicomReader reads past end of file if empty private sequence is last attribute in dataset (#220 #222)
* DicomReader reads past end of file if first private sequence item is zero length (#223 #224)

#### v2.0.1 (1/22/2016)
* DICOM CP-246 not handled correctly in DicomReader (#177 #192)
* Fix for #64 breaks parsing of valid datasets (#178 #184 #194)
* Invalid VR in explicit dataset leads to 'silent' stop (#179 #196)
* DicomDictionary.UnknownTag missing new VRs OD, UC and UR (#183 #185)
* DicomPixelData.Create is broken for signed pixel data with BitsAllocated != BitsStored (#187 #189)
* CompositeByteBuffer ArgumentException (#195 #198)

#### v2.0.0 (1/14/2016)
* Removed Modality Dicom Tag in Study Request (#166)
* Checking for valid Window Center and Window Width values before using in GrayscaleRenderOptions (#161 #163)
* Initialize managers automatically via reflection (#148 #149)
* Message Command Field Priority invalid for C-ECHO and all DIMSE-N Requests (#141 #143)
* Overlay data error corrections (#110 #138 #140)
* Report status for additional presentation contexts (#137 #139)
* Extended stop parsing functionality with support e.g. for sequence depth (#136 #142)
* Handle simultaneous use of explicit sequence length and sequence delimitation item (#64 #135)
* Parse error when encapsulated pixel data appears inside sequence item (#133 #134)
* Universal Windows Platform library with networking, imaging and transcoding capability (#118 #124 #125 #126 #132)
* Improved exception reporting for NLog (#121 #122)
* MetroLog connector is Portable Class Library (#119 #120)
* Fix of concurrency bugs in DicomDictionary (#114 #115 #151 #152)
* Xamarin Android platform library with imaging cabability (#113 #117)
* Xamarin iOS platform library with imaging cabability (#111 #112)
* Portable Core and platform-specific assemblies, including basic Mono implementation (#13 #93 #94 #60 #109)
* Network abstraction layer (#86 #106 #156 #159 #160 #157 #164 #158 #165 #167 #175)
* Transcoder abstraction layer (#102 #105)
* Synchronized LogManager API with other managers (#103 #104)
* Image abstraction layer (#83 #85 #92 #101 #144 #145 #150)
* I/O abstraction layer (#69 #78 #97 #100)
* Provide Task Asynchronous Pattern (async/await) for file I/O and network operations (#65 #90 #96 #98 #99 #107 #116 #130 #131)
* Provide NullLogger for disabled logging (#89 #91)
* Improved NuGet installation procedure for codec assemblies (#87 #88 #123)
* DICOM Dump can ignore private dictionary (#84)
* API for applying color LUT on grayscale image (#79 #81 #146 #147)
* Log4Net connector and NuGet package (#76 #77)
* JPEG, JPEG-LS and JPEG2000 source code updated to latest applicable version (#74 #75)
* Reverted memory mapped file implementation for image loading (#71 #72 #73)
* MetroLog connector and NuGet package (#59 #68)

#### v1.1.0 (8/10/2015)
* Enable configuration of default encoding in the DicomDatasetReaderObserver (#54)
* DicomDataset.Add(DicomTag, ...) method does not support multi-valued LO, PN, SH and UI tags (#51)
* Explicit VR file parsing failures due to strictness (#47)
* Overlay scaling in WPF images (#46)
* Prevent non-socket related exceptions from being swallowed (#45)
* Codec loading - add logging and default the search filter wildcard (#41)
* Use memory mapped file buffer to improve large image reading (#17)
* Improved reliability in search for native codec assemblies (#14)
* Consistent handling of Get&lt;T&gt; default values (#10)
* DICOM dictionary (tags and UIDs) updated to version 2015c (#9, #44)
* UC, UR and OD value representations added (#9, #48)
* Serilog support added; NLog and Serilog loggers moved to separate assemblies (#8, #34)
* Corrected Color32.B getter (#7)
* Upgraded to .NET 4.5 and C/C++ toolset v120 (#4)
* Use UTF-8 encoding where appropriate (#2, #20, #21)
* Fixed JPEG Codec memory corruption when encoding decoding on the same process for long period (#1)

#### v1.0.38 (withdrawn)
* Fix OW swap for single byte images
* Better handling of long duration and aborted connections
* Many imported extensions and bug fixes!

#### v1.0.37 (2/19/2014)
* Add DICOM Compare tool to project
* Add support for disabling TCP Nagle algorithm
* Better handling of aborted connections
* Fix some UID values containing encoding characters
* Fix extraction of embedded overlays
* Utility methods for calculating window/level
* Use number keys to change W/L calculation mode in dump utility
* Use O key to show/hide overlays in dump utility
* Fix byte swapping for Implicit VR single byte images

#### v1.0.36 (8/6/2013)
* Fix bug sorting private tags
* Ability to add private tags to dataset
* Better handling of improperly encoded private sequences
* Fix bug adding presentation contexts from requests
* Fix typo in N-Set response handler

#### v1.0.35 (7/5/2013)
* Fix bug adding presentation contexts with Implicit Little Endian syntax
* Add option to use the remote AE Title as the logger name
* Miscellaneous improvements and fixes

#### v1.0.34 (6/27/2013)
* Fix bug returning default value for zero length elements
* Fix exception when disposing DicomDirectory
* Fix menu bug in DICOM Dump utility when changing syntax to JPEG Lossless
* Fix bug matching private DICOM tags
* Add classes for basic structured report creation
* Ability to browse multiframe images in DICOM Dump utility
* Ability to recover when parsing invalid sequences
* Ability to parse improperly encoded private sequences

#### v1.0.33 (4/28/2013)
* Add logging abstraction layer to remove runtime dependency on NLog
* Fix bug reading duplicate entries in DICOM dictionary
* Fix bug storing AT values
* Fix bug sorting private DICOM tags
* Fix bug using custom DicomWriteOptions

#### v1.0.32 (3/12/2013)
* DICOM Media example by Hesham Desouky
* Move DicomFileScanner to Dicom.Media namespace
* Add WriteToConsole logging extension method
* Increase line length of dataset logging extension methods
* Fix reading of sequences in DICOMDIR files (Hesham Desouky)
* Improve rendering performance by precalculating grayscale LUT
* Ability to render single-bit images
* Fix hash code implementation for private tags
* Miscellaneous improvements and fixes

#### v1.0.31 (1/13/2013)
* Improved portability and fewer compiler warnings (Anders Gustafsson)
* Ensure frame buffers created by codecs have even length
* Import DicomFileScanner from mDCM
* Ability to save datasets and images in DICOM Dump utility
* Ability to change tranfer syntax in DICOM Dump utility
* Fix loss of embedded overlay data during compression
* Fix rendering of big endian images
* Miscellaneous improvements and fixes

#### v1.0.30 (1/1/2013)
* Fix bug rescaling DicomImage (Mahesh Dubey)
* Add rules for matching and transforming DICOM datasets
* Miscellaneous improvements and fixes

#### v1.0.29 (12/22/2012)
* Minor modifications to facilitate library porting to Windows Store apps (Anders Gustafsson)
* Convert unit tests to use MS Unit Testing framework
* Move DICOMDIR classes back to Dicom.Media namespace
* Change DicomDirectory Open/Save methods to be consistent with DicomFile usage
* Fix bug decoding single frame from a multiframe image (Mahesh Dubey)

#### v1.0.28 (12/12/2012)
* Display exception message in DICOM Dump for image rendering errors
* Remove serialization members
* Fix bug where frame is not added to OtherWordPixelData (Mahesh Dubey)
* Fix bug where exception is not thrown for out of range frame numbers in GetFrame() (Mahesh Dubey)
* Fix bug where internal transfer syntax is not set when transcoding file (Mahesh Dubey)
* Add request/response classes for DICOM Normalized services
* Change DicomCStoreRequest constructor to use SOP Class/Instance UIDs from dataset instead of FMI
* Experimental support for DICOM directory files (Hesham Desouky)

#### v1.0.27 (10/30/2012)
* Ensure that file handles are closed after opening or saving DICOM file
* Add ability to move file pointed to by FileReference
* Fix window/level settings not being applied to rendered DicomImage
* Fix processing order of received DIMSE responses
* Process P-Data-TF PDUs on ThreadPool
* Temporary fix for rendering JPEG compressed YBR images
* Fix Async Ops window for associations where it is not negotiated
* Fix bug reading Palette Color LUT with implicit length
* Support decompression and rendering of JPEG Process 2 images
* Enable modification of Window/Level in DicomImage

#### v1.0.26 (10/19/2012)
* Advanced DIMSE logging options for DicomService base class
* Advanced configuration options for P-Data-TF PDU buffer lengths
* Fix bug where final PDV may not be written to P-Data-TF PDU
* Fix bug reading DIMSE datasets from network

#### v1.0.25 (10/18/2012)
* Fix min/max pixel value calculation for unsigned 32-bit pixel values
* Fix collection modified exception when calculating group lengths
* Better handling of null values when adding elements to dataset
* Fix default values when accessing SS/US element values (Anders Gustafsson, Cureos AB)
* Fix decoding of JPEG2000 images with signed pixel data (Mahesh Dubey)
* Ability to decompress single frame from dataset (Mahesh Dubey)
* Use ThreadPoolQueue to process related response messages in order

#### v1.0.24 (10/01/2012)
* Change the default presentation context transfer syntax acceptance behavior to prefer the SCU proposed order
* Reject all presentation contexts that have not already been accepted or rejected when sending association accept
* Add finalizers to temp file classes to catch files not deleted at application exit
* Remove Exists() method from DicomDataset (duplicates functionality of Contains())
* Extension methods for recalculating and removing group length elements
* Force calculation of group lengths when writing File Meta Info and Command datasets
* Fix exception when attempting to display ROI overlays
* Add ability to extract embedded overlays from pixel data
* Detect incorrect transfer syntax in file meta info
* Add support for reading and displaying GE Private Implicit VR Big Endian syntax

#### v1.0.23 (09/26/2012)
* Fix W/L calculation creating negative window width
* Round VOI LUT values instead of casting away fraction
* Fix bug reading signed pixel data from buffer
* Fix encoding of JPEG2000 images with signed pixel data
* Throttle queueing of PDUs to prevent out of memory errors for very large datasets
* Better management of PDU buffer memory
* Better handling for irregular specific character sets
* Support displaying images without specified photometric interpretation
* Ability to read files without preamble or file meta information (including ACR-NEMA)

#### v1.0.22 (09/25/2012)
* Add Offending Element tags to C-Move response output
* Add exception handling for C-Store requests with unparsable datasets
* Handle ObjectDisposedExceptions in network operations
* Fix transcoding between uncompressed transfer syntaxes
* Don't parse values for IS and DS elements if returning string types
* Add AMICAS private tags (AMICAS0) to private dictionary
* Add support for 32-bit pixel data (Anders Gustafsson, Cureos AB)
* Better handling of default item in Get&lt;&gt; method (Anders Gustafsson, Cureos AB)
* Support opening DicomFile from Stream (Anders Gustafsson, Cureos AB)
* Add support SIGMOID VOI LUT function
* Better handling of size and position of image display window in DICOM Dump
* Fix calculation of W/L from smallest/largest pixel value elements
* Fix viewing of images with bits allocated == 16 and bits stored == 8
* Add support for image scaling in DicomImage
* Use library to scale images before displaying in DICOM Dump
* Calculate W/L from pixel data values if no defaults are available
* Add ability to Get&lt;&gt; Int32 values from US/SS elements
* Add ability to Get&lt;&gt; DicomVR and IByteBuffer from elements
* Add ability to Get&lt;&gt; byte[] from elements
* Add ability to render basic PALETTE COLOR images
* Fix unnecessary byte swap for 8-bit pixel data stored in OW
* Add DicomFileException to allow better chance of recovery from parse errors
* Add maximum PDU length to association output
* Fix major bug in writing PDataTF PDUs; improvements in performance and memory usage
* Add ability to propose additional transfer syntaxes in C-Store request

#### v1.0.21 (09/14/2012)
* Add connection close event and socket error handlers to DicomService
* Fix C-Store SCP example's constructor not passing logger

#### v1.0.20 (09/13/2012)
* Fix exception in DicomClient when releasing association

#### v1.0.19 (09/13/2012)
* Force passing of Logger to DicomService constructor (may be null)

#### v1.0.18 (09/13/2012)
* Print Offending Element values when outputing request to log
* Add ability to pass custom logger to DicomService based classes

#### v1.0.17 (09/12/2012)
* Check overlay group before attempting to load overlay data
* Add ability to copy value column to clipboard in DICOM Dump
* Fix DicomClient linger timeout and add release timeout

#### v1.0.16 (09/11/2012)
* Fix decompression of JPEG Baseline Process 1 images
* Fix conversion of YBR to RGB in JPEG compressed images
* Add ability to handle encapsulated OW pixel data
* Better handling of grayscale images without Window/Level in dataset

#### v1.0.15 (09/06/2012)
* Add ability to store user state object in DicomService based classes
* Add ability to store user state object in DicomClient
* Fix handling of UIDs in DicomCFindRequest
* Fix comparison of private DicomTags
* Add shortcut constructor for private DicomTags
* Handle null DicomDateRange in DicomDataset.Add()
* Modality Worklist C-Find helper method

#### v1.0.14 (09/05/2012)
* Fix bug in DicomDatasetReaderObserver handling zero length Specific Character Set elements
* Fix bug in DICOM Dump when displaying zero length UIDs
* Load implementation version from assembly info

#### v1.0.13 (09/04/2012)
* Add ability for library to create and manage temp files
* User state object for DIMSE requests and responses
* Fix reading of elements with unknown dictionary VR (Justin Wake)
* Fix handling of UIDs in DicomCMoveRequest (Justin Wake)
* Add version to file meta information
* Add support for multiframe images in DicomImage

#### v1.0.12 (08/27/2012)
* Add private dictionary to assembly
* Fix parsing errors when reading private dictionaries
* Fix reading of private tags
* Miscellaneous enhancements

#### v1.0.11 (08/23/2012)
* Accept unknown transfer syntaxes
* Add ability to write DICOM dataset to string

#### v1.0.10 (08/13/2012)
* Fix bug preloading dictionary from another assembly (Mahesh Dubey)
* Add name of UID to DICOM Dump elements
* Better error handling in GetDateTime method
* Persistent temporary file remover

#### v1.0.9 (08/02/2012)
* Parsing of Attribute Tag element type
* Fix bug displaying compressed images
* Add codec libraries as references to DICOM Dump utility
* Fix bug writing private sequence lengths
* Fix stack overflow when reading datasets with lots of sequences
* Fix big endian pixel data being swapped twice

#### v1.0.7 (07/26/2012)
* Fix exception when accessing overlay data
* Fix parsing of multi-value string elements
* Add option to display image in DICOM Dump utility
* Fix C-Store request from Conquest causing exception

#### v1.0.6 (07/24/2012)
* Don't throw exception for invalid UID characters
* Allow casting of OB & UN elements to value types

#### v1.0.5 (07/22/2012)
* Bug fixes
* DICOM Dump example project

#### v1.0.4 (07/18/2012)
* Make logger instance protected in DicomService
* Lock DICOM dictionary while loading
* Throw exception if no DICOM dictionary entry is found while adding element to dataset
* Fix bug where status is not being set in DIMSE response
* Fix bug in C-Store SCP where file is inaccessible
* Add C-Store SCP example project

#### v1.0.3 (07/11/2012)
* Fix parsing of explicit length sequences

#### v1.0.2 (07/07/2012)
* Image rendering
* Don't create offset table for datasets over 4Gb
* Regenerate dictionary and tags to include grouped elements such as overlays
* Fix bug in ByteBufferEnumerator

#### v1.0.1 (06/22/2012)
* Initial public release<|MERGE_RESOLUTION|>--- conflicted
+++ resolved
@@ -1,10 +1,7 @@
 #### v.4.0.6 (TBD)
 * Update to DICOM Standard 2020b.
-<<<<<<< HEAD
 * Switch to IAsyncEnumerator on netstandard2.1, netcoreapp3.X
-=======
 * Handle N-Event requests in DicomClient (required for synchronous storage commitment) (#1001)
->>>>>>> 5e3fd976
 
 #### v.4.0.5 (5/18/2020)
 * Bug fix: DicomTags of ValueRepresentation LT have not been validated.
