--- conflicted
+++ resolved
@@ -13,11 +13,8 @@
 * Bug Fix: When a connection is still open but the association is already released, create a new association (#833)
 * Bug Fix: When adding datasets to a DicomDirectory where some patientNames have trailing ^, then they were not recognized as one patient (#765)
 * Bug Fix: Anonymizer throws exception on private tags (#771)
-<<<<<<< HEAD
+* Bug Fix: Linear windowing wrong in corner cases (#816)
 * Added Modality LUT Sequence and VOI LUT Sequence functionality when generating a DICOM Image.
-=======
-* Bug Fix: Linear windowing wrong in corner cases (#816)
->>>>>>> ed00dbfa
 
 #### v.4.0.1 (3/13/2019)
 * change IFileReference and IByteBuffer to have offset of type long so that big files can be processed (#743)
